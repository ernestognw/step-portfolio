import { api } from './client.js';
import { getCommentTemplate } from './utils.js';

<<<<<<< HEAD
const setFilterState = ({ page, pageSize, order, orderBy }) => {
  const {
    latestButton,
    popularButton,
    pageNumber,
    pageSizeInput,
    orderSelect
  } = window.postFilters;
  if (orderBy === 'createdAt') {
    popularButton.classList.remove('is-active');
    latestButton.classList.add('is-active');
  } else if (orderBy === 'likes') {
    latestButton.classList.remove('is-active');
    popularButton.classList.add('is-active');
  }
  orderSelect.value = order;
  pageSizeInput.value = pageSize;
  pageNumber.innerHTML = page;
};

const updateComments = async ({ page, pageSize, order, orderBy }) => {
  const {
    commentsQty,
    pagesTotal,
    firstPageButton,
    prevPageButton,
    nextPageButton,
    lastPageButton
  } = window.postFilters;

  const {
    info: { next, prev, count, pages },
    results: comments
  } = await api.get(
    `/comments?page=${page}&pageSize=${pageSize}&order=${order}&orderBy=${orderBy}`
  );

  pagesTotal.innerText = pages;
  commentsQty.innerText = count;
  firstPageButton.disabled = !prev;
  prevPageButton.disabled = !prev;
  nextPageButton.disabled = !next;
  lastPageButton.disabled = !next;
  const container = document.getElementById('comments');
  container.innerHTML = '';

  for (let comment of comments) {
    const { id, createdAt, username, comment: text, likes } = comment;

    container.insertAdjacentHTML(
      'beforeend',
      getCommentTemplate(id, username, text, createdAt, likes)
    );
  }
};

=======
>>>>>>> f52ea2e5
const addComment = async newComment => {
  const { username, comment, createdAt } = newComment;
  const submitButton = document.getElementById('submit-post');
  submitButton.disabled = true;
  submitButton.classList.add('is-loading');
  const { commentsQty } = window.postFilters;

  const { id } = await api.post('/comments', {
    body: JSON.stringify(newComment)
  });

  commentsQty.innerText = Number(commentsQty.innerText) + 1;
  const container = document.getElementById('comments');
  container.insertAdjacentHTML(
    'afterbegin',
    getCommentTemplate(id, username, comment, createdAt, 0)
  );

  newComment = {
    username: '',
    comment: ''
  };

  postForm.username.value = '';
  postForm.comment.value = '';
  submitButton.disabled = false;
  submitButton.classList.remove('is-loading');
};

<<<<<<< HEAD
window.voteComment = async id => {
  const { likes } = await api.put('/comments', {
    body: JSON.stringify({ id: id.toString() })
  });

  const likesQty = document.getElementById(`${id}-span`);
  likesQty.innerText = likes;
};

window.deleteComment = async id => {
  const { commentsQty } = window.postFilters;

  await api.delete('/comments', {
    body: JSON.stringify({ id: id.toString() })
  });

  const comment = document.getElementById(`${id}-comment`);
  comment.remove();
  commentsQty.innerText = Number(commentsQty.innerText) - 1;
};

export { setFilterState, updateComments, addComment };
=======
const updateComments = async () => {
  const comments = await api.get('/comments');

  const container = document.getElementById('comments');

  for (let comment of comments) {
    const { createdAt, username, comment: text } = comment;

    container.insertAdjacentHTML(
      'beforeend',
      getCommentTemplate(username, text, createdAt)
    );
  }
};

export { addComment, updateComments };
>>>>>>> f52ea2e5
<|MERGE_RESOLUTION|>--- conflicted
+++ resolved
@@ -1,25 +1,33 @@
 import { api } from './client.js';
 import { getCommentTemplate } from './utils.js';
 
-<<<<<<< HEAD
-const setFilterState = ({ page, pageSize, order, orderBy }) => {
-  const {
-    latestButton,
-    popularButton,
-    pageNumber,
-    pageSizeInput,
-    orderSelect
-  } = window.postFilters;
-  if (orderBy === 'createdAt') {
-    popularButton.classList.remove('is-active');
-    latestButton.classList.add('is-active');
-  } else if (orderBy === 'likes') {
-    latestButton.classList.remove('is-active');
-    popularButton.classList.add('is-active');
-  }
-  orderSelect.value = order;
-  pageSizeInput.value = pageSize;
-  pageNumber.innerHTML = page;
+const addComment = async newComment => {
+  const { username, comment, createdAt } = newComment;
+  const submitButton = document.getElementById('submit-post');
+  submitButton.disabled = true;
+  submitButton.classList.add('is-loading');
+  const { commentsQty } = window.postFilters;
+
+  const { id } = await api.post('/comments', {
+    body: JSON.stringify(newComment)
+  });
+
+  commentsQty.innerText = Number(commentsQty.innerText) + 1;
+  const container = document.getElementById('comments');
+  container.insertAdjacentHTML(
+    'afterbegin',
+    getCommentTemplate(id, username, comment, createdAt, 0)
+  );
+
+  newComment = {
+    username: '',
+    comment: ''
+  };
+
+  postForm.username.value = '';
+  postForm.comment.value = '';
+  submitButton.disabled = false;
+  submitButton.classList.remove('is-loading');
 };
 
 const updateComments = async ({ page, pageSize, order, orderBy }) => {
@@ -58,38 +66,26 @@
   }
 };
 
-=======
->>>>>>> f52ea2e5
-const addComment = async newComment => {
-  const { username, comment, createdAt } = newComment;
-  const submitButton = document.getElementById('submit-post');
-  submitButton.disabled = true;
-  submitButton.classList.add('is-loading');
-  const { commentsQty } = window.postFilters;
-
-  const { id } = await api.post('/comments', {
-    body: JSON.stringify(newComment)
-  });
-
-  commentsQty.innerText = Number(commentsQty.innerText) + 1;
-  const container = document.getElementById('comments');
-  container.insertAdjacentHTML(
-    'afterbegin',
-    getCommentTemplate(id, username, comment, createdAt, 0)
-  );
-
-  newComment = {
-    username: '',
-    comment: ''
-  };
-
-  postForm.username.value = '';
-  postForm.comment.value = '';
-  submitButton.disabled = false;
-  submitButton.classList.remove('is-loading');
+const setFilterState = ({ page, pageSize, order, orderBy }) => {
+  const {
+    latestButton,
+    popularButton,
+    pageNumber,
+    pageSizeInput,
+    orderSelect
+  } = window.postFilters;
+  if (orderBy === 'createdAt') {
+    popularButton.classList.remove('is-active');
+    latestButton.classList.add('is-active');
+  } else if (orderBy === 'likes') {
+    latestButton.classList.remove('is-active');
+    popularButton.classList.add('is-active');
+  }
+  orderSelect.value = order;
+  pageSizeInput.value = pageSize;
+  pageNumber.innerHTML = page;
 };
 
-<<<<<<< HEAD
 window.voteComment = async id => {
   const { likes } = await api.put('/comments', {
     body: JSON.stringify({ id: id.toString() })
@@ -111,22 +107,4 @@
   commentsQty.innerText = Number(commentsQty.innerText) - 1;
 };
 
-export { setFilterState, updateComments, addComment };
-=======
-const updateComments = async () => {
-  const comments = await api.get('/comments');
-
-  const container = document.getElementById('comments');
-
-  for (let comment of comments) {
-    const { createdAt, username, comment: text } = comment;
-
-    container.insertAdjacentHTML(
-      'beforeend',
-      getCommentTemplate(username, text, createdAt)
-    );
-  }
-};
-
-export { addComment, updateComments };
->>>>>>> f52ea2e5
+export { addComment, updateComments, setFilterState };