--- conflicted
+++ resolved
@@ -1,15 +1,9 @@
 import { updateRepos } from './github/index.js';
 import { updateVideos } from './youtube/index.js';
 import { updatePosts } from './medium/index.js';
-<<<<<<< HEAD
-import { addComments } from './api/index.js';
+import { addComment, updateComments, setFilterState } from './api/index.js';
 import { insertMapsScript } from './maps/insert-maps-script.js';
 import { loadMap } from './maps/load-map.js';
-
-window.onload = async () => {
-  const perPage = 6;
-=======
-import { addComment, updateComments, setFilterState } from './api/index.js';
 
 window.onload = () => {
   // State variables
@@ -27,7 +21,6 @@
     username: '',
     comment: ''
   };
->>>>>>> be7562f8
 
   // Save important DOM elements in global context, so they can be accessed through every script
   window.loadMoreReposButton = document.getElementById('more-repos-button');
@@ -55,20 +48,13 @@
   updateRepos(githubParams);
   updateVideos();
   updatePosts();
-<<<<<<< HEAD
   addComments();
-  // Be careful! This google script blocks rendering
-  // It should ALWAYS be after the other ones
-  await insertMapsScript();
-  loadMap();
-=======
   setFilterState(commentsParams);
   updateComments(commentsParams);
->>>>>>> be7562f8
 
   // Listeners
   loadMoreReposButton.addEventListener('click', async () => {
-    page++;
+    githubParams.page++;
     updateRepos(githubParams);
   });
 
@@ -130,4 +116,9 @@
 
   postFilters.pageSizeInput.onchange = ({ target: { value } }) =>
     (commentsParams.pageSize = value);
+
+  // Be careful! This google script blocks rendering
+  // It should ALWAYS be after the other stuff
+  await insertMapsScript();
+  loadMap();
 };