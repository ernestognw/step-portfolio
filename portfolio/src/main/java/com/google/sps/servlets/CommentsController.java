// Copyright 2019 Google LLC
//
// Licensed under the Apache License, Version 2.0 (the "License");
// you may not use this file except in compliance with the License.
// You may obtain a copy of the License at
//
//     https://www.apache.org/licenses/LICENSE-2.0
//
// Unless required by applicable law or agreed to in writing, software
// distributed under the License is distributed on an "AS IS" BASIS,
// WITHOUT WARRANTIES OR CONDITIONS OF ANY KIND, either express or implied.
// See the License for the specific language governing permissions and
// limitations under the License.

package com.google.sps.servlets;

import com.google.appengine.api.datastore.DatastoreService;
import com.google.appengine.api.datastore.DatastoreServiceFactory;
import com.google.appengine.api.datastore.Entity;
import com.google.appengine.api.datastore.EntityNotFoundException;
import com.google.appengine.api.datastore.Key;
import com.google.appengine.api.datastore.KeyFactory;
import com.google.appengine.api.datastore.PreparedQuery;
import com.google.appengine.api.datastore.Query;
import com.google.appengine.api.datastore.Query.SortDirection;
import com.google.cloud.language.v1.Document;
import com.google.cloud.language.v1.LanguageServiceClient;
import com.google.gson.Gson;
import com.google.sps.common.DefaultParams;
import com.google.sps.common.SentimentScoreBoundaries;
import com.google.sps.models.Info;
import com.google.sps.models.Comment;
import com.google.sps.models.Comments;
import java.io.IOException;
import java.util.ArrayList;
import java.util.List;
import java.util.Scanner;
import javax.servlet.annotation.WebServlet;
import javax.servlet.http.HttpServlet;
import javax.servlet.http.HttpServletRequest;
import javax.servlet.http.HttpServletResponse;
import org.json.simple.JSONObject;
import org.json.simple.parser.JSONParser;
import org.json.simple.parser.ParseException;

@WebServlet("/comments")
public class CommentsController extends HttpServlet {
  private final DatastoreService datastore = DatastoreServiceFactory.getDatastoreService();

  private enum Sentiment {
    Happy, Neutral, Mad
  };

<<<<<<< HEAD
  /**
   * GET Method for /comments endpoint
   * It gets the list of comments from datastore 
   * filtered and ordered according to query params
   * 
   * The way it works is by requesting the whole list of comments
   * to datastore. Although this is probably not the most perfomant approach
   * there are no other options since datastore does not have functions to
   * retrieve the total of entities, or event skip the first N entities.
   * 
   * If an alternative is found, changes are welcome
   *
   * @param request object containing request headers and other information coming from client
   * @param response object containing response headers and other information going back to the client
   */
=======
>>>>>>> 5ae01309
  @Override
  public void doGet(HttpServletRequest request, HttpServletResponse response) throws IOException {
    response.setContentType("application/json;");

    // Parse parameters
    int page = parsePageParam(request.getParameter("page"));
    int pageSize = parsePageSizeParam(request.getParameter("pageSize"));
    SortDirection order = parseOrderParam(request.getParameter("order"));
    String orderBy = parseOrderByParam(request.getParameter("orderBy"));

    Query query = new Query("Comment").addSort(orderBy, order);
    PreparedQuery results = datastore.prepare(query);

    List<Comment> commentsList = new ArrayList<>();
    for (Entity entity : results.asIterable()) {
      long id = entity.getKey().getId();
      String username = (String) entity.getProperty("username");
      String comment = (String) entity.getProperty("comment");
      long createdAt = (long) entity.getProperty("createdAt");
      String sentiment = (String) entity.getProperty("sentiment");
      int likes = ((Long) entity.getProperty("likes")).intValue();

      commentsList.add(new Comment(id, username, comment, createdAt, likes, sentiment));
    }

    int count = commentsList.size();
    int pages = (int) Math.ceil((double) count / pageSize);
    Integer next = page < pages ? (page + 1) : null;
    Integer prev = page > 1 ? (page - 1) : null;

    Info info = new Info(next, prev, count, pages);
    int lowerIndex = (page - 1) * pageSize;
    int upperIndex = page * pageSize;
    List<Comment> trimmedComments = commentsList.subList(lowerIndex >= 0 ? lowerIndex : 0,
        upperIndex <= count ? upperIndex : count);

    Comments comments = new Comments(info, trimmedComments);
    Gson gson = new Gson();
    String data = gson.toJson(comments);

    response.getWriter().println(data);
  }

  /**
   * POST Method for /comments endpoint
   * It creates a new comment, passes through
   * sentiment analysis API and inserts the new comment in datastore
   * 
   * @param request object containing request headers and other information coming from client
   * @param response object containing response headers and other information going back to the client
   */
  @Override
  public void doPost(HttpServletRequest request, HttpServletResponse response) throws IOException {
    response.setContentType("application/json;");

    String body = getBody(request);
    JSONObject json = new JSONObject();
    try {
      JSONParser parser = new JSONParser();
      json = (JSONObject) parser.parse(body);
    } catch (ParseException e) {
      e.printStackTrace();
    }

    String username = getAttribute(json, "username", "Anonymous");
    String comment = getAttribute(json, "comment", "...");
    long createdAt = System.currentTimeMillis();
    int likes = 0;
    Sentiment sentiment = analyzeSentiment(comment);

    Entity commentEntity = new Entity("Comment");
    commentEntity.setProperty("username", username);
    commentEntity.setProperty("comment", comment);
    commentEntity.setProperty("createdAt", createdAt);
    commentEntity.setProperty("likes", likes);
    commentEntity.setProperty("sentiment", sentiment.name());

    datastore.put(commentEntity);

    long id = commentEntity.getKey().getId();

    Gson gson = new Gson();
    String data = gson.toJson(new Comment(id, username, comment, createdAt, likes, sentiment.name()));

    response.getWriter().println(data);
  }

  /**
   * PUT Method for /comments endpoint
   * Used to increase comment likes counting.
   * This is done since any other field of the comment is editable
   * 
   * @param request object containing request headers and other information coming from client
   * @param response object containing response headers and other information going back to the client
   */
  @Override
  public void doPut(HttpServletRequest request, HttpServletResponse response) throws IOException {
    response.setContentType("application/json;");

    String body = getBody(request);
    JSONObject json = new JSONObject();

    try {
      JSONParser parser = new JSONParser();
      json = (JSONObject) parser.parse(body);
    } catch (ParseException e) {
      e.printStackTrace();
    }

    String id = getAttribute(json, "id", null);
    Key key = KeyFactory.createKey("Comment", Long.parseLong(id));

    Entity commentEntity;
    try {
      commentEntity = datastore.get(key);
    } catch (EntityNotFoundException e) {
      e.printStackTrace();
      return;
    }

    int likes = ((Long) commentEntity.getProperty("likes")).intValue();
    likes++;
    commentEntity.setProperty("likes", likes);

    datastore.put(commentEntity);

    String username = (String) commentEntity.getProperty("username");
    String comment = (String) commentEntity.getProperty("comment");
    long createdAt = (long) commentEntity.getProperty("createdAt");
    String sentiment = (String) commentEntity.getProperty("sentiment");

    Gson gson = new Gson();
    String data = gson
        .toJson(new Comment(commentEntity.getKey().getId(), username, comment, createdAt, likes, sentiment));

    response.getWriter().println(data);
  }

<<<<<<< HEAD
  /**
   * DELETE Method for /comments endpoint
   * Comment removal function. This deletes a comment
   * entity by its id from datastore
   * 
   * @param request object containing request headers and other information coming from client
   * @param response object containing response headers and other information going back to the client
   */
=======
>>>>>>> 5ae01309
  @Override
  public void doDelete(HttpServletRequest request, HttpServletResponse response) throws IOException {
    response.setContentType("application/json;");

    String body = getBody(request);
    JSONObject json = new JSONObject();

    try {
      JSONParser parser = new JSONParser();
      json = (JSONObject) parser.parse(body);
    } catch (ParseException e) {
      e.printStackTrace();
    }

    String id = getAttribute(json, "id", null);
    Key key = KeyFactory.createKey("Comment", Long.parseLong(id));

    datastore.delete(key);

    JSONObject obj = new JSONObject();
    obj.put("status", "ok");

    response.getWriter().println(obj.toString());
  }

  /**
   * Request Body Parser
   * This method is an auxiliar for any request containing a body,
   * so the context can access to it
   * 
   * @param request object from where the body will be read
   * @return JSON Stringified representation of request body
   */
  private String getBody(HttpServletRequest request) throws IOException {
    String method = request.getMethod();
    // Since GET method does not have a body, this prevents function to throw
    if (method != "GET") {
      Scanner scanner = new Scanner(request.getInputStream(), "UTF-8");
      scanner.useDelimiter("\\A");

      String body = "";

      if (scanner.hasNext()) {
        body = scanner.next();
      }

      scanner.close();

      return body;
    }

    return "";
  }

   /**
   * JSON Attribute getter
   * Allows to get an attribute out of a JSON object,
   * and a default value can be supplied to be returned
   * when attribute is null
   * 
   * @param json JSON object from where the attribute will be taken
   * @param attribute key of the attribute
   * @param defaultValue value to return if attribute is null
   * @return JSON Stringified representation of request body
   */
  private String getAttribute(JSONObject json, String attribute, String defaultValue) {
    String value = (String) json.get(attribute);
    if (value == null) {
      return defaultValue;
    }

    return value;
  }

  /**
   * Page param parser
   * This is a helper for GET method in /comments endpoint. 
   * It allows to set the page param sent by client. And, if not present,
   * it returns page 1 by default
   * 
   * @param page stringified page number taken from url params if present
   * @return page number to send to the client
   */
  private int parsePageParam(String page) {
    if (page != null)
      return Integer.parseInt(page);

    return DefaultParams.page;
  }

  private int parsePageSizeParam(String pageSize) {
    if (pageSize != null)
      return Integer.parseInt(pageSize);

    return DefaultParams.pageSize;
  }

  /**
   * Order param parser
   * This is a helper for GET method in /comments endpoint. 
   * It allows to set the order sent by client. And, if not present,
   * it returns DESCENDING by default
   * 
   * @param order stringified order taken from url params if present
   * @return order in which data will be sent to client
   */
  private SortDirection parseOrderParam(String order) {
    switch ((order != null) ? order : "") {
    case "asc":
      return SortDirection.ASCENDING;
    case "desc":
      return SortDirection.DESCENDING;
    default:
      return DefaultParams.order;
    }
  }

  /**
   * Order By param parser
   * This is a helper for GET method in /comments endpoint. 
   * It allows to set the order sent by client. And, if not present,
   * it returns createdAt by default
   * 
   * @param order stringified order taken from url params if present
   * @return attribute of Comment to order by
   */
  private String parseOrderByParam(String orderBy) {
    switch ((orderBy != null) ? orderBy : "") {
    case "createdAt":
      return "createdAt";
    case "likes":
      return "likes";
    default:
      return DefaultParams.orderBy;
    }
  }

  private Sentiment analyzeSentiment(String comment) throws IOException {
    try (LanguageServiceClient languageService = LanguageServiceClient.create()) {
      Document document = Document.newBuilder().setContent(comment).setType(Document.Type.PLAIN_TEXT).build();

      double score = (double) languageService.analyzeSentiment(document).getDocumentSentiment().getScore();

      // Scores are set to -1, -0.3, 0.3 and 1
      // in order to try to split the score spectrum
      // in the most general way possible
      // Different approaches could work if they
      // have enough justification
      if (score >= SentimentScoreBoundaries.lower && score <= SentimentScoreBoundaries.neutralLow)
        return Sentiment.Mad;
      if (score > SentimentScoreBoundaries.neutralLow && score <= SentimentScoreBoundaries.neutralHigh)
        return Sentiment.Neutral;
      else
        return Sentiment.Happy;
    }
  }

  /**
   * Sentiment Analyzer
   * A method to analyze a score, result of Cloud Natural Language API
   * This score is classified in intervals to return a sentiment
   * 
   * @param comment The plaintext comment to analyze
   * @return Sentiment result from score classification
   */
  private Sentiment analyzeSentiment(String comment) throws IOException {
    try (LanguageServiceClient languageService = LanguageServiceClient.create()) {
      Document document = Document.newBuilder().setContent(comment).setType(Document.Type.PLAIN_TEXT).build();

      double score = (double) languageService.analyzeSentiment(document).getDocumentSentiment().getScore();

      if (score >= -1 && score <= -0.3)
        return Sentiment.Mad;
      if (score > -0.3 && score <= 0.3)
        return Sentiment.Neutral;
      else
        return Sentiment.Happy;
    }
  }
}<|MERGE_RESOLUTION|>--- conflicted
+++ resolved
@@ -51,7 +51,6 @@
     Happy, Neutral, Mad
   };
 
-<<<<<<< HEAD
   /**
    * GET Method for /comments endpoint
    * It gets the list of comments from datastore 
@@ -67,8 +66,6 @@
    * @param request object containing request headers and other information coming from client
    * @param response object containing response headers and other information going back to the client
    */
-=======
->>>>>>> 5ae01309
   @Override
   public void doGet(HttpServletRequest request, HttpServletResponse response) throws IOException {
     response.setContentType("application/json;");
@@ -207,7 +204,6 @@
     response.getWriter().println(data);
   }
 
-<<<<<<< HEAD
   /**
    * DELETE Method for /comments endpoint
    * Comment removal function. This deletes a comment
@@ -216,8 +212,6 @@
    * @param request object containing request headers and other information coming from client
    * @param response object containing response headers and other information going back to the client
    */
-=======
->>>>>>> 5ae01309
   @Override
   public void doDelete(HttpServletRequest request, HttpServletResponse response) throws IOException {
     response.setContentType("application/json;");
@@ -355,6 +349,14 @@
     }
   }
 
+  /**
+   * Sentiment Analyzer
+   * A method to analyze a score, result of Cloud Natural Language API
+   * This score is classified in intervals to return a sentiment
+   * 
+   * @param comment The plaintext comment to analyze
+   * @return Sentiment result from score classification
+   */
   private Sentiment analyzeSentiment(String comment) throws IOException {
     try (LanguageServiceClient languageService = LanguageServiceClient.create()) {
       Document document = Document.newBuilder().setContent(comment).setType(Document.Type.PLAIN_TEXT).build();
@@ -374,27 +376,4 @@
         return Sentiment.Happy;
     }
   }
-
-  /**
-   * Sentiment Analyzer
-   * A method to analyze a score, result of Cloud Natural Language API
-   * This score is classified in intervals to return a sentiment
-   * 
-   * @param comment The plaintext comment to analyze
-   * @return Sentiment result from score classification
-   */
-  private Sentiment analyzeSentiment(String comment) throws IOException {
-    try (LanguageServiceClient languageService = LanguageServiceClient.create()) {
-      Document document = Document.newBuilder().setContent(comment).setType(Document.Type.PLAIN_TEXT).build();
-
-      double score = (double) languageService.analyzeSentiment(document).getDocumentSentiment().getScore();
-
-      if (score >= -1 && score <= -0.3)
-        return Sentiment.Mad;
-      if (score > -0.3 && score <= 0.3)
-        return Sentiment.Neutral;
-      else
-        return Sentiment.Happy;
-    }
-  }
 }